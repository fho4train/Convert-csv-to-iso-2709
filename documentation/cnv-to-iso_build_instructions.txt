--- conflicted
+++ resolved
@@ -14,8 +14,5 @@
 
 Check source on windows with cygwin.
   splint cnv_csv_to_iso.c -unrecog  -nullpass -compdef -bufferoverflowhigh
-<<<<<<< HEAD
+
   Gives several warnings. None serious at first inspection of the output.
-=======
-  Gives several warnings. No serious error at first inspection.
->>>>>>> e67587c1
